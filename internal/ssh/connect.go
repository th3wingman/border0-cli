package ssh

import (
	"context"
	"crypto/ecdsa"
	"crypto/elliptic"
	"crypto/rand"
	"crypto/tls"
	"crypto/x509"
	"crypto/x509/pkix"
	"encoding/pem"
	"errors"
	"fmt"
	"io"
	"log"
	"math/big"
	"net"
	"net/url"
	"os"
	"regexp"
	"time"

	"github.com/borderzero/border0-cli/internal/api"
	"github.com/borderzero/border0-cli/internal/api/models"
	border0_http "github.com/borderzero/border0-cli/internal/http"
	"github.com/cenkalti/backoff/v4"
	gssh "github.com/gliderlabs/ssh"
	"go.uber.org/zap"
	"golang.org/x/crypto/ssh"
	"golang.org/x/net/proxy"
)

var ErrListenOnPort = errors.New("failed to listen on tcp port")
var ErrSessionDisconnected = errors.New("session disconnected")

type ConnectionOption func(*Connection)

func WithRetry(numOfRetry int) ConnectionOption {
	return func(h *Connection) {
		h.numOfRetry = numOfRetry
	}
}

type Connection struct {
	session    *ssh.Session
	logger     *zap.Logger
	socketID   string
	tunnelID   string
	closed     bool
	numOfRetry int
	api        api.API
}

func NewConnection(logger *zap.Logger, api api.API, opts ...ConnectionOption) *Connection {
	connection := &Connection{logger: logger, api: api}

	for _, opt := range opts {
		opt(connection)
	}

	return connection
}

func (c *Connection) Connect(ctx context.Context, userID string, socketID string, tunnelID string, port int, targethost string, identityFile string, proxyHost string, version string, localssh, httpserver bool, sshCa string, accessToken, httpdir string, connectorAuthRequired bool, caCertPool *x509.CertPool) error {
	c.socketID = socketID
	c.tunnelID = tunnelID
	var tunnel *models.Tunnel

<<<<<<< HEAD
	c.api.StartRefreshAccessTokenJob(ctx)

	tunnel, err := c.api.GetTunnel(context.Background(), socketID, tunnelID)
	if err != nil {
		return fmt.Errorf("error getting tunnel: %v", err)
=======
	if tunnelID != "" {
		var err error
		tunnel, err = api.NewAPI(api.WithAccessToken(accessToken)).GetTunnel(context.Background(), socketID, tunnelID)
		if err != nil {
			return fmt.Errorf("error getting tunnel: %v", err)
		}
>>>>>>> 377961c0
	}

	sshConfig := &ssh.ClientConfig{
		User:            userID,
		HostKeyCallback: ssh.InsecureIgnoreHostKey(),
		Timeout:         defaultTimeout,
		ClientVersion:   fmt.Sprintf("SSH-2.0-Border0-%s", version),
	}
	var keyFiles []string
	var signers []ssh.Signer

	if identityFile != "" {
		f := []string{identityFile}
		if auth, err := authWithPrivateKeys(f, true); err == nil {
			signers = append(signers, auth...)
		}
	}

	if auth, err := authWithAgent(); err == nil {
		signers = append(signers, auth...)
	}

	home, err := os.UserHomeDir()
	if err == nil {
		for _, k := range defaultKeyFiles {
			f := home + "/.ssh/" + k
			if _, err := os.Stat(f); err == nil {
				keyFiles = append(keyFiles, f)
			}
		}
	}

	if auth, err := authWithPrivateKeys(keyFiles, false); err == nil {
		signers = append(signers, auth...)
	}

	proxyMatch, _ := regexp.Compile("^http(s)?://")
	var proxyDialer proxy.Dialer
	if proxyMatch.MatchString(proxyHost) {
		proxyURL, err := url.Parse(proxyHost)
		if err != nil {
			log.Fatalf("Invalid proxy URL: %s", err)
		}
		proxy.RegisterDialerType("http", newHttpProxy)
		proxy.RegisterDialerType("https", newHttpProxy)
		proxyDialer, _ = proxy.FromURL(proxyURL, proxy.Direct)
	} else {
		proxyDialer = proxy.Direct
	}

	retriesThreeTimesEveryTwoSeconds := backoff.WithMaxRetries(backoff.NewConstantBackOff(2*time.Second), uint64(c.numOfRetry))
	err = backoff.Retry(func() error {
		// Let's fetch a short lived signed cert from api.border0.com
		// We'll use that to authenticate. This returns a signer object.
		// for now we'll just add it to the signers list.
		// In future, this is the only auth method we should use.
		sshCert, err := getSshCert(userID, socketID, accessToken, 1)
		if err != nil {
			return ErrFailedToGetSshCert
		}
		// If we got a cert, we use that for auth method. Otherwise use static keys
		if sshCert != nil {
			sshConfig.Auth = []ssh.AuthMethod{ssh.PublicKeys(sshCert)}
		} else if signers != nil {
			sshConfig.Auth = []ssh.AuthMethod{ssh.PublicKeys(signers...)}
		} else {
			return errors.New("no ssh keys found for authenticating")
		}

		c.logger.Info("Connecting to Server", zap.String("server", sshServer()))
		time.Sleep(1 * time.Second)

		err = c.connect(ctx, proxyDialer, sshConfig, tunnel, port, targethost, localssh, httpserver, sshCa, httpdir, connectorAuthRequired, c.socketID, caCertPool)
		if err != nil {
			// abort retry when session is disconnected or it's already connected in the tcp port
			if errors.Is(err, ErrListenOnPort) || errors.Is(err, ErrSessionDisconnected) {
				return nil
			}
		}

		return err
	}, retriesThreeTimesEveryTwoSeconds)

	if err != nil {
		return fmt.Errorf("error connecting to server: %v", err)
	}

	return errors.New("ssh session disconnected")
}

func (c *Connection) connect(ctx context.Context, proxyDialer proxy.Dialer, sshConfig *ssh.ClientConfig, tunnel *models.Tunnel, port int, targethost string, localssh, httpserver bool, sshCa, httpdir string, connectorAuthRequired bool, socketID string, caCertPool *x509.CertPool) error {
	remoteHost := net.JoinHostPort(sshServer(), "22")

	defer c.Close()
	conn, err := proxyDialer.Dial("tcp", remoteHost)
	if err != nil {
		c.logger.Error("dial into remote server error", zap.Error(err))
		return err
	}

	defer conn.Close()

	sshCon, channel, req, err := ssh.NewClientConn(conn, remoteHost, sshConfig)
	if err != nil {
		c.logger.Error("dial into remote server error", zap.Error(err))
		return err
	}
	defer sshCon.Close()

	sshClient := ssh.NewClient(sshCon, channel, req)
	defer sshClient.Close()

	done := make(chan bool, 1)
	defer func() { done <- true }()
	go KeepAlive(sshClient, done)

	var listenPort int
	if tunnel == nil {
		listenPort = 0
	} else {
		listenPort = tunnel.LocalPort
	}

	listener, err := sshClient.Listen("tcp", fmt.Sprintf("localhost:%d", listenPort))
	if err != nil {
		c.logger.Error("Listen open port ON remote server error", zap.Int("port", listenPort), zap.Error(err))
		return ErrListenOnPort
	}
	defer listener.Close()

	session, err := sshClient.NewSession()
	if err != nil {
		c.logger.Error("Failed to create session: %v", zap.Error(err))
		return err
	}
	defer session.Close()

	session.Stdout = os.Stdout
	modes := ssh.TerminalModes{}

	if err := session.RequestPty("xterm-256color", 80, 40, modes); err != nil {
		c.logger.Error("request for pseudo terminal failed", zap.Error(err))
		return err
	}

	if err := session.Shell(); err != nil {
		log.Print(err)
		return err
	}

	var tlsConfig *tls.Config

	if connectorAuthRequired {
		key, err := ecdsa.GenerateKey(elliptic.P256(), rand.Reader)
		if err != nil {
			c.logger.Error("Failed to generate private key", zap.Error(err))
			return err
		}

		keyDer, err := x509.MarshalECPrivateKey(key)
		if err != nil {
			c.logger.Error("Failed to serialize private key", zap.Error(err))
			return err
		}

		template := x509.Certificate{
			SerialNumber: big.NewInt(1),
			Subject: pkix.Name{
				CommonName:   socketID,
				Organization: []string{"Border0 Connector"},
			},
			IsCA:                  true,
			NotBefore:             time.Now().Add(-time.Hour * 24 * 365),
			NotAfter:              time.Now().Add(time.Hour * 24 * 365 * 10),
			ExtKeyUsage:           []x509.ExtKeyUsage{x509.ExtKeyUsageClientAuth, x509.ExtKeyUsageServerAuth},
			KeyUsage:              x509.KeyUsageDigitalSignature | x509.KeyUsageCertSign,
			BasicConstraintsValid: true,
			DNSNames:              []string{socketID},
		}

		certDer, err := x509.CreateCertificate(rand.Reader, &template, &template, &key.PublicKey, key)
		if err != nil {
			c.logger.Error("failed to create certificate", zap.Error(err))
			return err
		}

		certPEM := pem.EncodeToMemory(&pem.Block{Type: "CERTIFICATE", Bytes: certDer})
		keyPEM := pem.EncodeToMemory(&pem.Block{Type: "EC PRIVATE KEY", Bytes: keyDer})

		cert, err := tls.X509KeyPair([]byte(certPEM), []byte(keyPEM))
		if err != nil {
			c.logger.Error("failed to create certificate", zap.Error(err))
			return err
		}

		tlsConfig = &tls.Config{
			Certificates: []tls.Certificate{cert},
			ClientAuth:   tls.RequireAndVerifyClientCert,
			ClientCAs:    caCertPool,
		}
	}

	var sshServer *gssh.Server
	if localssh {
		sshServer = newServer(sshCa)
	}

	if httpserver {
		go border0_http.StartLocalHTTPServer(httpdir, listener)
	} else {
		go func() {
			for {
				client, err := listener.Accept()
				if err != nil {
					c.logger.Error("Tunnel Connection accept error", zap.Error(err))
					return
				}

				go func() {
					if connectorAuthRequired {
						tlsConn := tls.Server(client, tlsConfig)
						if err = tlsConn.Handshake(); err != nil {
							log.Printf("client tls handshake failed: %s", err)
							return
						}

						_, err = client.Write([]byte("BORDER0-CLIENT-CONNECTOR-AUTHENTICATED"))
						if err != nil {
							log.Printf("Failed to complete handshake: %s", err)
							return
						}
						log.Printf("client %s authenticated", tlsConn.ConnectionState().PeerCertificates[0].Subject.CommonName)
						time.Sleep(200 * time.Millisecond)
					}

					if localssh {
						go sshServer.HandleConn(client)
					} else {
						local, err := net.Dial("tcp", fmt.Sprintf("%s:%d", targethost, port))
						if err != nil {
							c.logger.Error("Dial INTO local service error", zap.Error(err))
							return
						}

						go handleClient(client, local)
					}
				}()
			}
		}()
	}

	go func(context.Context) {
		<-ctx.Done()
		session.Close()
	}(ctx)

	c.session = session

	if err := session.Wait(); err != nil {
		c.logger.Info("Session exited", zap.String("error", err.Error()))
		return ErrSessionDisconnected
	}

	return nil
}

func (c *Connection) Close() {
	if c.session != nil {
		if err := c.session.Close(); err != nil {
			if err != io.EOF {
				c.logger.Info("ssh session close error", zap.String("error", err.Error()))
			}
		}
	}

	c.closed = true
}

func (c *Connection) IsClosed() bool {
	return c.closed
}<|MERGE_RESOLUTION|>--- conflicted
+++ resolved
@@ -66,20 +66,13 @@
 	c.tunnelID = tunnelID
 	var tunnel *models.Tunnel
 
-<<<<<<< HEAD
 	c.api.StartRefreshAccessTokenJob(ctx)
-
-	tunnel, err := c.api.GetTunnel(context.Background(), socketID, tunnelID)
-	if err != nil {
-		return fmt.Errorf("error getting tunnel: %v", err)
-=======
 	if tunnelID != "" {
 		var err error
-		tunnel, err = api.NewAPI(api.WithAccessToken(accessToken)).GetTunnel(context.Background(), socketID, tunnelID)
+		tunnel, err = c.api.GetTunnel(context.Background(), socketID, tunnelID)
 		if err != nil {
 			return fmt.Errorf("error getting tunnel: %v", err)
 		}
->>>>>>> 377961c0
 	}
 
 	sshConfig := &ssh.ClientConfig{
